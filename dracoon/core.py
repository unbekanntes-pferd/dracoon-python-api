--- conflicted
+++ resolved
@@ -13,18 +13,15 @@
 from pydantic import validate_arguments, HttpUrl
 from .core_models import ApiCall, CallMethod
 
-USER_AGENT = 'dracoon-python-0.3.0'
+USER_AGENT = 'dracoon-python-0.3.2'
 
 
 # define DRACOON class object with specific variables (clientID, clientSecret optional)
 class Dracoon:
     def __init__(self, clientID: str, clientSecret: str = None):
         self.clientID = clientID
-<<<<<<< HEAD
+
         self.api_call_headers = {'User-Agent': USER_AGENT}
-=======
-        self.api_call_headers = {'User-Agent': 'dracoon-python-0.3.2'}
->>>>>>> 22f4d824
         if clientSecret is not None:
             self.clientSecret = clientSecret
         if clientSecret is None:
@@ -123,11 +120,9 @@
             if api_call.files != None:
                 file_upload_header = {
                     "accept": "application/json",
-<<<<<<< HEAD
+
                     "User-Agent": USER_AGENT
-=======
-                    "User-Agent": "dracoon-python-0.3.2"
->>>>>>> 22f4d824
+
                 }
                 api_response = requests.post(api_url, headers=file_upload_header, files=api_call.files)
             else:
