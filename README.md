--- conflicted
+++ resolved
@@ -151,15 +151,6 @@
 
 <!-- ROADMAP -->
 ## Roadmap
-
-<<<<<<< HEAD
-=======
-* Implement public API to upload files 
-* Implement missing API endpoint (selection)
-    * shares
-    * uploads
-    * public
->>>>>>> f964be4b
 * Distribute package via official PyPi
 * Implement workflows (based on examples - e.g. user csv import, log csv export, file upload)
 * Implement CLI for workflows 
